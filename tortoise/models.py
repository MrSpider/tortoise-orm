--- conflicted
+++ resolved
@@ -2,19 +2,7 @@
 import re
 from copy import copy, deepcopy
 from functools import partial
-from typing import (
-    Any,
-    Awaitable,
-    Callable,
-    Dict,
-    Generator,
-    List,
-    Optional,
-    Set,
-    Tuple,
-    Type,
-    TypeVar,
-)
+from typing import Any, Awaitable, Dict, Generator, List, Optional, Set, Tuple, Type, TypeVar
 
 from pypika import Order, Query, Table
 
@@ -45,8 +33,6 @@
 from tortoise.transactions import current_transaction_map, in_transaction
 
 MODEL = TypeVar("MODEL", bound="Model")
-
-
 # TODO: Define Filter type object. Possibly tuple?
 
 
@@ -767,11 +753,6 @@
         """
         db = using_db or self._meta.db
         executor = db.executor_class(model=self.__class__, db=db)
-<<<<<<< HEAD
-
-        await self._pre_save(using_db, update_fields)
-
-=======
         if self._partial:
             if update_fields:
                 for field in update_fields:
@@ -787,7 +768,7 @@
                 raise IncompleteInstanceError(
                     f"{self.__class__.__name__} is a partial model, can only be saved with the relevant update_field provided"
                 )
->>>>>>> 945e24a0
+        await self._pre_save(using_db, update_fields)
         if self._saved_in_db:
             created = False
             await executor.execute_update(self, update_fields)
